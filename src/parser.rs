use crate::lexer::{Lexer, LexerError, Region, Token, TokenValue, TokenValueDiscriminants};
use strum::{Display, EnumDiscriminants};
use thiserror::Error;

#[derive(Error, Debug)]
pub enum ParserError {
    #[error("{0} unexpected token found while parsing \"{1}\" expression, expected token of value \"{2}\", found \"{3}\"", .found.region, .while_parsing, .expected, .found.value)]
    ExpectedToken {
        while_parsing: ExpressionValueDiscriminants,
        expected: TokenValueDiscriminants,
        found: Token,
    },
    #[error("{0} unexpected token found while parsing \"{1}\" expression, found token of value \"{2}\"", .found.region, match .while_parsing {Some(v) => v.to_string(), None => "generic".to_string()}, .found.value)]
    UnexpectedToken {
        while_parsing: Option<ExpressionValueDiscriminants>,
        found: Token,
    },
}

#[derive(Debug, Clone)]
pub enum Operator {
    Plus,                 // +
    Minus,                // -
    Multiply,             // *
    Divide,               // /
    Modulus,              // %
    IsLessThan,           // <
    IsLessThanOrEqual,    // <=
    IsGreaterThan,        // >
    IsGreaterThanOrEqual, // >=
    IsEqual,              // ==
    IsNotEqual,           // !=
    And,                  // &&
    Or,                   // ||
}

pub type Block = Vec<Expression>;

#[derive(Debug, Clone)]
pub struct DefinedFunction {
    pub parameters: Vec<String>,
    pub body: Block,
}

#[derive(Debug, Clone, EnumDiscriminants)]
#[strum_discriminants(derive(Display))]
pub enum ExpressionValue {
    Int(i64),
    String(String),
    Bool(bool),
    Null,
    Block(Block),
    Identifier(String),
    Binary {
        left: Box<Expression>,
        operator: Operator,
        right: Box<Expression>,
    },
    VariableDeclaration {
        identifier: String,
        expression: Box<Expression>,
    },
    Assign {
        identifier: String,
        expression: Box<Expression>,
    },
    Function(DefinedFunction),
    Call {
        identifier: String,
        arguments: Vec<Expression>,
    },
    If {
        test: Box<Expression>,
        body: Block,
    },
    While {
        test: Box<Expression>,
        body: Block,
    },
}

impl fmt::Debug for Expression {
    fn fmt(&self, f: &mut fmt::Formatter<'_>) -> fmt::Result {
        write!(f, "{:#?}", self.value)
    }
}

#[derive(Clone)]
pub struct Expression {
    region: Region,
    pub value: ExpressionValue,
}

#[derive(Debug)]
pub struct Program {
    pub ast: Vec<Expression>,
}

pub struct Parser {
    tokens: Vec<Token>,
    t: usize,
}

impl Parser {
    pub fn new(source: &String) -> Result<Parser, LexerError> {
        Ok(Parser {
            tokens: Lexer::new(source).tokenize()?,
            t: 0,
        })
    }

    fn advance(&mut self) {
        self.t += 1
    }

    fn current(&self) -> &Token {
        &self.tokens[self.t]
    }

    fn current_val(&self) -> &TokenValue {
        &self.tokens[self.t].value
    }

    fn previous(&self) -> &Token {
        &self.tokens[self.t - 1]
    }

    #[track_caller]
    fn expect_token_discriminant(
        &mut self,
        while_parsing: ExpressionValueDiscriminants,
        value: TokenValueDiscriminants,
    ) -> Result<(), ParserError> {
        if value != self.current_val().into() {
            Err(ParserError::ExpectedToken {
                expected: value,
                found: self.current().clone(),
                while_parsing,
            })
        } else {
            Ok(())
        }
    }

    #[track_caller]
    fn expect_token_err(
        &self,
        while_parsing: ExpressionValueDiscriminants,
        value: TokenValueDiscriminants,
    ) -> ParserError {
        ParserError::ExpectedToken {
            expected: value,
            found: self.current().clone(),
            while_parsing,
        }
    }

    fn parse_block(&mut self) -> Result<Block, ParserError> {
        self.expect_token_discriminant(
            ExpressionValueDiscriminants::Block,
            TokenValueDiscriminants::OpenBrace,
        )?;
        self.advance();

        let mut expressions: Vec<Expression> = vec![];
        loop {
            match self.current_val() {
                TokenValue::CloseBrace => break,
                _ => expressions.push(self.parse_expression()?),
            };
        }
        self.advance(); // skip the closing brace

        Ok(expressions)
    }

    fn parse_identifier(&mut self) -> Result<ExpressionValue, ParserError> {
        let value = match self.current_val() {
            TokenValue::Identifier(v) => Ok(v.clone()),
            _ => Err(self.expect_token_err(
                ExpressionValueDiscriminants::Identifier,
                TokenValueDiscriminants::Identifier,
            )),
        }?;
        self.advance();
        Ok(ExpressionValue::Identifier(value))
    }

    fn parse_int(&mut self) -> Result<ExpressionValue, ParserError> {
        let value = match self.current_val() {
            TokenValue::Int(v) => Ok(*v),
            _ => Err(self.expect_token_err(
                ExpressionValueDiscriminants::Int,
                TokenValueDiscriminants::Int,
            )),
        }?;
        self.advance();
        Ok(ExpressionValue::Int(value))
    }

    fn parse_string(&mut self) -> Result<ExpressionValue, ParserError> {
        let value = match self.current_val() {
            TokenValue::String(v) => Ok(v.clone()),
            _ => Err(self.expect_token_err(
                ExpressionValueDiscriminants::String,
                TokenValueDiscriminants::String,
            )),
        }?;
        self.advance();
        Ok(ExpressionValue::String(value))
    }

    fn parse_null(&mut self) -> Result<ExpressionValue, ParserError> {
        self.expect_token_discriminant(
            ExpressionValueDiscriminants::Null,
            TokenValueDiscriminants::KeywordNull,
        )?;
        self.advance();
        Ok(ExpressionValue::Null)
    }

    fn parse_bool(&mut self) -> Result<ExpressionValue, ParserError> {
        let value = match self.current_val() {
            TokenValue::KeywordTrue => Ok(true),
            TokenValue::KeywordFalse => Ok(false),
            _ => Err(ParserError::UnexpectedToken {
                while_parsing: Some(ExpressionValueDiscriminants::Bool),
                found: self.current().clone(),
            }),
        }?;
        self.advance();
        Ok(ExpressionValue::Bool(value))
    }

    fn parse_variable_declaration(&mut self) -> Result<ExpressionValue, ParserError> {
        self.expect_token_discriminant(
            ExpressionValueDiscriminants::VariableDeclaration,
            TokenValueDiscriminants::KeywordVar,
        )?;
        self.advance();

        let identifier = match self.current_val() {
            TokenValue::Identifier(v) => Ok(v),
            _ => Err(self.expect_token_err(
                ExpressionValueDiscriminants::VariableDeclaration,
                TokenValueDiscriminants::Identifier,
            )),
        }?
        .clone();
        self.advance();

        self.expect_token_discriminant(
            ExpressionValueDiscriminants::VariableDeclaration,
            TokenValueDiscriminants::EqualSign,
        )?;
        self.advance();

        Ok(ExpressionValue::VariableDeclaration {
            identifier,
            expression: Box::new(self.parse_expression()?),
        })
    }

    fn parse_call(&mut self) -> Result<ExpressionValue, ParserError> {
        let identifier = match self.current_val() {
            TokenValue::Identifier(v) => Ok(v.clone()),
            _ => Err(self.expect_token_err(
                ExpressionValueDiscriminants::Call,
                TokenValueDiscriminants::Identifier,
            )),
        }?;
        self.advance();

        self.expect_token_discriminant(
            ExpressionValueDiscriminants::Call,
            TokenValueDiscriminants::OpenParenthesis,
        )?;
        self.advance();

        let mut arguments = vec![];
        while *self.current_val() != TokenValue::CloseParenthesis {
            arguments.push(self.parse_expression()?);
        }
        self.advance(); // skip the clogin parenthesis )

        Ok(ExpressionValue::Call {
            identifier,
            arguments,
        })
    }

    fn parse_function(&mut self) -> Result<ExpressionValue, ParserError> {
        self.expect_token_discriminant(
            ExpressionValueDiscriminants::Function,
            TokenValueDiscriminants::KeywordFun,
        )?;
        self.advance();

        self.expect_token_discriminant(
            ExpressionValueDiscriminants::Function,
            TokenValueDiscriminants::OpenParenthesis,
        )?;
        self.advance();

        let mut parameters = vec![];
        loop {
            match self.current_val() {
                TokenValue::CloseParenthesis => {
                    self.advance();
                    break;
                }
                TokenValue::Identifier(v) => {
                    parameters.push(v.clone());
                }
                _ => {
                    return Err(ParserError::UnexpectedToken {
                        while_parsing: Some(ExpressionValueDiscriminants::Function),
                        found: self.current().clone(),
                    })
                }
            }
            self.advance();
        }

        Ok(ExpressionValue::Function(DefinedFunction {
            parameters,
            body: self.parse_block()?,
        }))
    }

    fn parse_if(&mut self) -> Result<ExpressionValue, ParserError> {
        self.expect_token_discriminant(
            ExpressionValueDiscriminants::If,
            TokenValueDiscriminants::KeywordIf,
        )?;
        self.advance();

        let test = self.parse_expression()?;
        let body = self.parse_block()?;

        Ok(ExpressionValue::If {
            test: Box::new(test),
            body,
        })
    }

<<<<<<< HEAD
    fn parse_assign(&mut self) -> Result<ExpressionValue, ParserError> {
        let identifier = match self.current_val() {
            TokenValue::Identifier(v) => Ok(v),
            _ => Err(self.expect_token_err(
                ExpressionValueDiscriminants::Assign,
                TokenValueDiscriminants::Identifier,
            )),
        }?
        .clone();
        self.advance();

        self.expect_token_discriminant(
            ExpressionValueDiscriminants::Assign,
            TokenValueDiscriminants::EqualSign,
        )?;
        self.advance();

        Ok(ExpressionValue::Assign {
            identifier,
            expression: Box::new(self.parse_expression()?),
=======
    fn parse_while(&mut self) -> Result<ExpressionValue, ParserError> {
        self.expect_token_discriminant(
            ExpressionValueDiscriminants::While,
            TokenValueDiscriminants::KeywordWhile,
        )?;
        self.advance();

        let test = self.parse_expression()?;
        let body = self.parse_block()?;

        Ok(ExpressionValue::While {
            test: Box::new(test),
            body,
>>>>>>> ac506893
        })
    }

    fn parse_primary(&mut self) -> Result<Expression, ParserError> {
        let start = self.current().region.start.clone();
        let value = match self.current_val() {
            TokenValue::Int(_) => self.parse_int(),
            TokenValue::String(_) => self.parse_string(),
            TokenValue::Identifier(_) => {
                // TODO: create a self.next_value() function to make this look better
                if self.tokens[self.t + 1].value == TokenValue::OpenParenthesis {
                    self.parse_call()
                } else if self.tokens[self.t + 1].value == TokenValue::EqualSign {
                    self.parse_assign()
                } else {
                    self.parse_identifier()
                }
            }
            TokenValue::OpenParenthesis => {
                self.advance(); // skip the open parenthesis (

                let expression = self.parse_expression()?;

                self.expect_token_discriminant(
                    ExpressionValueDiscriminants::Binary, // FIXME: this dosen't have a type, binary is the closest but idk
                    TokenValueDiscriminants::CloseParenthesis,
                )?;
                self.advance();

                Ok(expression.value)
            }
            TokenValue::KeywordNull => self.parse_null(),
            TokenValue::KeywordTrue | TokenValue::KeywordFalse => self.parse_bool(),
            TokenValue::OpenBrace => Ok(ExpressionValue::Block(self.parse_block()?)),
            TokenValue::KeywordVar => self.parse_variable_declaration(),
            TokenValue::KeywordFun => self.parse_function(),
            TokenValue::KeywordIf => self.parse_if(),
            TokenValue::KeywordWhile => self.parse_while(),
            _ => Err(ParserError::UnexpectedToken {
                while_parsing: None,
                found: self.current().clone(),
            }),
        }?;
        let end = self.previous().region.end.clone();

        Ok(Expression {
            region: Region { start, end },
            value,
        })
    }

    fn parse_multiplicative(&mut self) -> Result<Expression, ParserError> {
        let mut left = self.parse_primary()?;

        loop {
            let operator = match self.current_val() {
                TokenValue::MultiplicationSign => Operator::Multiply,
                TokenValue::DivisionSign => Operator::Divide,
                TokenValue::ModuloSign => Operator::Modulus,
                _ => {
                    break;
                }
            };
            self.advance();

            let right = self.parse_primary()?;
            left = Expression {
                region: Region {
                    start: left.region.start.clone(),
                    end: right.region.end.clone(),
                },
                value: ExpressionValue::Binary {
                    left: Box::new(left),
                    operator,
                    right: Box::new(right),
                },
            }
        }

        Ok(left)
    }

    fn parse_additive(&mut self) -> Result<Expression, ParserError> {
        let mut left = self.parse_multiplicative()?;

        loop {
            let operator = match self.current_val() {
                TokenValue::PlusSign => Operator::Plus,
                TokenValue::MinusSign => Operator::Minus,
                _ => {
                    break;
                }
            };
            self.advance();

            let right = self.parse_multiplicative()?;
            left = Expression {
                region: Region {
                    start: left.region.start.clone(),
                    end: right.region.end.clone(),
                },
                value: ExpressionValue::Binary {
                    left: Box::new(left),
                    operator,
                    right: Box::new(right),
                },
            }
        }

        Ok(left)
    }

    fn parse_comparative(&mut self) -> Result<Expression, ParserError> {
        let mut left = self.parse_additive()?;

        loop {
            let operator = match self.current_val() {
                TokenValue::IsEqual => Operator::IsEqual,
                TokenValue::IsNotEqual => Operator::IsNotEqual,
                TokenValue::IsGreaterThan => Operator::IsGreaterThan,
                TokenValue::IsGreaterThanOrEqual => Operator::IsGreaterThanOrEqual,
                TokenValue::IsLessThan => Operator::IsLessThan,
                TokenValue::IsLessThanOrEqual => Operator::IsLessThanOrEqual,
                _ => {
                    break;
                }
            };
            self.advance();

            let right = self.parse_additive()?;
            left = Expression {
                region: Region {
                    start: left.region.start.clone(),
                    end: right.region.end.clone(),
                },
                value: ExpressionValue::Binary {
                    left: Box::new(left),
                    operator,
                    right: Box::new(right),
                },
            }
        }

        Ok(left)
    }

    fn parse_logical(&mut self) -> Result<Expression, ParserError> {
        let mut left = self.parse_comparative()?;

        loop {
            let operator = match self.current_val() {
                TokenValue::And => Operator::And,
                TokenValue::Or => Operator::Or,
                _ => {
                    break;
                }
            };
            self.advance();

            let right = self.parse_comparative()?;
            left = Expression {
                region: Region {
                    start: left.region.start.clone(),
                    end: right.region.end.clone(),
                },
                value: ExpressionValue::Binary {
                    left: Box::new(left),
                    operator,
                    right: Box::new(right),
                },
            }
        }

        Ok(left)
    }

    fn parse_expression(&mut self) -> Result<Expression, ParserError> {
        self.parse_logical()
    }

    pub fn parse(&mut self) -> Result<Program, ParserError> {
        self.t = 0;
        let mut program: Program = Program { ast: vec![] };

        while self.tokens[self.t].value != TokenValue::EndOfFile {
            program.ast.push(self.parse_expression()?);
        }

        Ok(program)
    }
}<|MERGE_RESOLUTION|>--- conflicted
+++ resolved
@@ -344,7 +344,7 @@
         })
     }
 
-<<<<<<< HEAD
+
     fn parse_assign(&mut self) -> Result<ExpressionValue, ParserError> {
         let identifier = match self.current_val() {
             TokenValue::Identifier(v) => Ok(v),
@@ -365,21 +365,6 @@
         Ok(ExpressionValue::Assign {
             identifier,
             expression: Box::new(self.parse_expression()?),
-=======
-    fn parse_while(&mut self) -> Result<ExpressionValue, ParserError> {
-        self.expect_token_discriminant(
-            ExpressionValueDiscriminants::While,
-            TokenValueDiscriminants::KeywordWhile,
-        )?;
-        self.advance();
-
-        let test = self.parse_expression()?;
-        let body = self.parse_block()?;
-
-        Ok(ExpressionValue::While {
-            test: Box::new(test),
-            body,
->>>>>>> ac506893
         })
     }
 
