--- conflicted
+++ resolved
@@ -153,7 +153,6 @@
         Ok(Value::Null)
     }
 
-<<<<<<< HEAD
     fn eval_assign(
         &mut self,
         id: &String,
@@ -161,16 +160,7 @@
     ) -> Result<Value, ControlFlowValue> {
         let value = self.eval_expression(expression)?;
         self.environment.assign(id.as_str(), value)?;
-=======
-    fn eval_while(
-        &mut self,
-        test: &Box<Expression>,
-        body: &Vec<Expression>,
-    ) -> Result<Value, ControlFlowValue> {
-        while *self.eval_expression(test)?.into_bool()? {
-            self.eval_block(true, body)?;
-        }
->>>>>>> ac506893
+
         Ok(Value::Null)
     }
 
@@ -181,11 +171,7 @@
             ExpressionValue::Bool(v) => Ok(Value::Bool(*v)),
             ExpressionValue::Null => Ok(Value::Null),
             ExpressionValue::If { test, body } => self.eval_if(test, body),
-<<<<<<< HEAD
-=======
             ExpressionValue::While { test, body } => self.eval_while(test, body),
-            ExpressionValue::Return(v) => Err(self.eval_return(v)),
->>>>>>> ac506893
             ExpressionValue::Function(v) => Ok(Value::Function(Function::Defined(v.clone()))),
             ExpressionValue::Block(v) => self.eval_block(true, v),
             ExpressionValue::Identifier(id) => self.eval_identifier(id),
@@ -223,15 +209,8 @@
             match self.eval_expression(&expression) {
                 Ok(v) => Ok(v),
                 Err(err) => match err {
-<<<<<<< HEAD
                     ControlFlowValue::Exception(e) => Err(EvalError::UnhandeledException(e)),
-=======
-                    ControlFlowValue::Return(v) => {
-                        result = v;
-                        break;
-                    }
-                    ControlFlowValue::Exception(e) => Err(EvalError::UnhandledException(e)),
->>>>>>> ac506893
+
                 },
             }?;
         }
